--- conflicted
+++ resolved
@@ -80,7 +80,6 @@
     )
 
     pod = runpod.create_pod(
-<<<<<<< HEAD
         name="daggpt-train",
         image_name="runpod/pytorch:2.2.1-py3.10-cuda12.1.1-devel-ubuntu22.04",
         gpu_type_id=gpu_type_id,
@@ -92,13 +91,6 @@
             f"pip install -r requirements-dev.txt\n"
             f"python train.py {train_args}\n'"
         )
-=======
-        name=POD_NAME,
-        image_name="runpod/stack",
-        gpu_type_id=gpu_type_id,
-        start_ssh=False,
-        docker_args=f"bash -c '{cmd}'"
->>>>>>> 5b228e29
     )
     pod_id = pod.get("id")
     if not pod_id:
